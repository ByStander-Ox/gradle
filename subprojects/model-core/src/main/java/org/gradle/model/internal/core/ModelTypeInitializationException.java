--- conflicted
+++ resolved
@@ -34,10 +34,9 @@
         super(toMessage(type, scalarTypes, scalarCollectionTypes, managedCollectionTypes, constructableTypes));
     }
 
-<<<<<<< HEAD
     private static String toMessage(ModelType<?> type, Iterable<ModelType<?>> scalarTypes, Iterable<ModelType<?>> scalarCollectionTypes,
                                     Iterable<ModelType<?>> managedCollectionTypes, Iterable<ModelType<?>> constructableTypes) {
-        StringBuffer s = new StringBuffer(String.format("A model node of type: '%s' can not be constructed.\n"
+        StringBuffer s = new StringBuffer(String.format("A model element of type: '%s' can not be constructed.\n"
             + "It must be one the following:\n"
             + "  - A supported scalar type (%s)\n"
             + "  - An enumerated type (Enum)\n"
@@ -53,10 +52,6 @@
             }
         }
         return s.toString();
-=======
-    private static String toMessage(ModelType<?> type, Iterable<ModelType<?>> types) {
-        return String.format("The model element of type: '%s' can not be constructed. The type must be managed (@Managed) or one of the following types [%s]", type, describe(types));
->>>>>>> ac564e0d
     }
 
     private static String describe(Iterable<ModelType<?>> types) {
